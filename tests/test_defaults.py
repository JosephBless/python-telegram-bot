--- conflicted
+++ resolved
@@ -40,13 +40,11 @@
         with pytest.raises(AttributeError):
             defaults.tzinfo = True
         with pytest.raises(AttributeError):
-<<<<<<< HEAD
+            defaults.run_async = True
+        with pytest.raises(AttributeError):
             defaults.delay_queue = True
         with pytest.raises(AttributeError):
             defaults.delay_queue_per_method = True
-=======
-            defaults.run_async = True
->>>>>>> df6d5f08
 
     def test_equality(self):
         a = Defaults(parse_mode='HTML', quote=True)
