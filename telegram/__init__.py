--- conflicted
+++ resolved
@@ -52,11 +52,6 @@
            'ForceReply', 'ReplyKeyboardHide', 'ReplyKeyboardMarkup',
            'UserProfilePhotos', 'ChatAction', 'Location', 'Contact',
            'Video', 'Sticker', 'Document', 'Audio', 'PhotoSize', 'GroupChat',
-<<<<<<< HEAD
            'Update', 'ParseMode', 'Message', 'User', 'TelegramObject', 'NullHandler',
-           'Voice']
-=======
-           'Update', 'Message', 'User', 'TelegramObject', 'NullHandler',
-           'Voice','CommandHandler', 'CommandHandlerWithHelp', 
-           'CommandHandlerWithFatherCommand', 'CommandHandlerWithHelpAndFather']
->>>>>>> e75deea2
+           'Voice', 'CommandHandler', 'CommandHandlerWithHelp',
+           'CommandHandlerWithFatherCommand', 'CommandHandlerWithHelpAndFather']